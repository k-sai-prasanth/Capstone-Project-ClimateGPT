--- conflicted
+++ resolved
@@ -55,12 +55,9 @@
 def get_tool_declaration():
     return """
     <tools> 
-<<<<<<< HEAD
-=======
-    
->>>>>>> bc5611e9
     {
         "name": "get_emission_data",
+        "description": "Retrieve emission values for a specified country (or list of countries), year (or list of years), and emission type (or list of emission types). The function will return a JSON object with the requested information. If multiple countries, emission types, or specific years are queried, the function will provide the corresponding outputs for each. If the requested emission type does not exist, the function will return all emission types for the given country and year and suggest likely emission types. When parsing the parameters, if terms like 'sfc', 'methane', 'pfc', 'nf3', 'n2o', 'HFC PFC', or 'greenhouse' are mentioned, convert them to their respective emission types: 'sfc_emissions', 'methane_emissions', 'pfc_emissions', 'nf3_emissions', 'n2o_emissions', 'HFC_PFC_emissions', or 'green_house_emissions'. If the term is mentioned with or without the 'emissions' keyword, ensure it's mapped correctly for function calling. This tool accepts multiple countries, years, and emission types as lists. ",
         "description": "Retrieve emission values for a specified country (or list of countries), year (or list of years), and emission type (or list of emission types). The function will return a JSON object with the requested information. If multiple countries, emission types, or specific years are queried, the function will provide the corresponding outputs for each. If the requested emission type does not exist, the function will return all emission types for the given country and year and suggest likely emission types. When parsing the parameters, if terms like 'sfc', 'methane', 'pfc', 'nf3', 'n2o', 'HFC PFC', or 'greenhouse' are mentioned, convert them to their respective emission types: 'sfc_emissions', 'methane_emissions', 'pfc_emissions', 'nf3_emissions', 'n2o_emissions', 'HFC_PFC_emissions', or 'green_house_emissions'. If the term is mentioned with or without the 'emissions' keyword, ensure it's mapped correctly for function calling. This tool accepts multiple countries, years, and emission types as lists. ",
         "parameters": {
             "properties": {
@@ -70,6 +67,11 @@
                     "items": {
                         "type": "string"
                     }
+                    "description": "The name of the country or a list of countries.",
+                    "type": "array",
+                    "items": {
+                        "type": "string"
+                    }
                 },
                 "year": {
                     "description": "The year or a list of years for which the emission data is requested.",
@@ -77,6 +79,11 @@
                     "items": {
                         "type": "integer"
                     }
+                    "description": "The year or a list of years for which the emission data is requested.",
+                    "type": "array",
+                    "items": {
+                        "type": "integer"
+                    }
                 },
                 "emission_type": {
                     "description": "The emission type or a list of emission types. If the requested type doesn't exist, all emission types will be returned.",
@@ -85,7 +92,14 @@
                         "type": "string"
                     }
                 }
+                    "description": "The emission type or a list of emission types. If the requested type doesn't exist, all emission types will be returned.",
+                    "type": "array",
+                    "items": {
+                        "type": "string"
+                    }
+                }
             },
+            "required": ["country"],
             "required": ["country"],
             "type": "object"
         }
@@ -93,6 +107,7 @@
 
     {
         "name": "get_average_emission_data",
+        "description": "Get the average emission value for a country across all years for a specified emission type, or the trend for the first/last x years. If terms like ‘decade’ or similar are used, convert them into the corresponding number of years.",
         "description": "Get the average emission value for a country across all years for a specified emission type, or the trend for the first/last x years. If terms like ‘decade’ or similar are used, convert them into the corresponding number of years.",
         "parameters": {
             "properties": {
@@ -101,6 +116,19 @@
                     "type": "string"
                 },
                 "emission_type": {
+                "description": "The type of emission (e.g., 'sfc_emissions', 'n2o_emissions', 'methane_emissions, green_house_emissions, etc').",
+                "type": "string"
+                },
+                "trend_type": {
+                    "description": "Defines whether to get 'average', 'last x years', 'first x years', or 'trend for x years'.",
+                    "type": "string",
+                    "enum": ["average", "last x years", "first x years", "trend for x years"],
+                    "default": "average"
+                },
+                "num_years": {
+                    "description": "The number of years to use for trends (applicable only when using 'last x years', 'first x years', or 'trend for x years').",
+                    "type": "integer",
+                    "default": 5
                 "description": "The type of emission (e.g., 'sfc_emissions', 'n2o_emissions', 'methane_emissions, green_house_emissions, etc').",
                 "type": "string"
                 },
@@ -120,7 +148,6 @@
             "type": "object"
         }
     }
-<<<<<<< HEAD
     {
         "name": "get_surface_temperature_change",
         "description": "This tool allows the user to query earth's surface temperature change data for one or more countries for a particular year or range of years or for decades," 
@@ -170,10 +197,6 @@
             }
         }
     } </tools>
-=======
-
-    </tools>
->>>>>>> bc5611e9
     """
 
 # API Endpoint to process user questions
@@ -191,7 +214,6 @@
             {
                 "role": "system",
                 "content": (
-<<<<<<< HEAD
                     f"You are a top-notch climate assistant. You should be able to handle user queries and respond accordingly. "
                     f"You have access to the following tools: {tool_declaration} "
                     f"Use these tools to answer the user queries when appropriate. "
@@ -203,11 +225,6 @@
                     f"If the user question is in high level language, translate it to the normal language, understand it and then decide on the tool and Json object."
                     f"For example, if the user asks 'Give me the surface temperature change for India from 1970 in a 5-year shift', you should return: "
                     f"name: get_surface_temperature_change, arguments: {{'command': 'temperature_change_for_country', 'country': 'India', 'start_year': 1970, 'interval': 5}} ."
-=======
-                    f"You are a function-calling AI model. You have access to the following tools: {tool_declaration}. "
-                    "For each function call, return a JSON object with the function name and the required arguments. The arguments can include multiple values, such as lists for a single field (e.g., multiple years or countries), based on the context of the question asked." 
-                    "Please consider the meaning and context of different user queries, even if they are phrased differently, and map them to the appropriate tool accordingly."
->>>>>>> bc5611e9
                 )
             },
             {"role": "user", "content": question},
@@ -217,10 +234,7 @@
 
     llama_response = chat_completion.choices[0].message.content
     function_and_parameters = extract_function_and_parameters(llama_response)
-<<<<<<< HEAD
     #Testing
-=======
->>>>>>> bc5611e9
     print(function_and_parameters)
     if function_and_parameters:
         # Extract function name and parameters
@@ -237,14 +251,9 @@
 
             # Use LLaMA model to generate a descriptive response based on the user query and data
             detailed_response_prompt = (
-<<<<<<< HEAD
                 f"The user asked: '{question}'. The data retrieved is: '{response_data}'. "
                 f"Please generate a user friendly and a short ans simple descriptive response that clearly explains the result to the user. "
                 "If needed, perform any additional analysis on the data before providing the response. Do not mention any internal analysis steps."
-=======
-                f"The user asked: '{question}'. The emission data retrieved is: '{emission_data}'. "
-                f"Please analyze the question and the retrieved emission data. Based on the question, perform any necessary data analysis, or handle specific requests. Use the provided emission data to generate insights, perform calculations if required, and deliver an accurate response. Return the output in a clear and descriptive manner, ensuring that the answer directly addresses the question asked"
->>>>>>> bc5611e9
             )
 
             response_generation = groq_client.chat.completions.create(
@@ -292,97 +301,4 @@
             "arguments": tool_call_data.get("arguments"),
         }
     except Exception as e:
-        return None
-
-class WeatherQueryHandler:
-    def __init__(self):
-        self.api_key = OPENWEATHER_API_KEY
-        self.base_url = 'http://api.openweathermap.org/data/2.5/weather'
-
-    def fetch_weather_data(self, city: str):
-        """Fetch current weather data for a given city."""
-        params = {
-            'q': city,
-            'appid': self.api_key,
-            'units': 'metric'
-        }
-        response = requests.get(self.base_url, params=params)
-        
-        if response.status_code == 200:
-            return response.json()
-        else:
-            return {"error": f"Could not retrieve weather data for {city}"}
-
-class UserQuestion(BaseModel):
-    question: str
-
-@app.get("/")
-def read_root():
-    return {"message": "Welcome to the ClimateGPT API. Use the '/ask_weather' endpoint to query weather information."}
-
-def extract_city_from_question(question: str):
-    """A simple function to extract city name from the question."""
-    if "in" in question:
-        return question.split("in")[-1].strip().split()[0]
-    return None
-
-def simulated_model_response(question):
-    if "weather" in question.lower():
-        return """
-        <tool_call>{
-            "name": "get_weather_data",
-            "arguments": {
-                "city": "Paris"
-            }
-        }</tool_call>
-        """
-    return """
-    <tool_call>{
-        "name": "unknown_function",
-        "arguments": {}
-    }</tool_call>
-    """
-
-def extract_function_and_parameters(response: str):
-    try:
-        tool_call_start = response.find("<tool_call>")
-        tool_call_end = response.find("</tool_call>")
-        
-        if tool_call_start == -1 or tool_call_end == -1:
-            return None
-
-        tool_call_json = response[tool_call_start + len("<tool_call>"):tool_call_end]
-        tool_call_data = json.loads(tool_call_json)
-
-        return {
-            "function_name": tool_call_data.get("name"),
-            "arguments": tool_call_data.get("arguments"),
-        }
-    except Exception as e:
-        return None
-
-@app.post("/ask_weather")
-def ask_weather_question(user_question: UserQuestion):
-    question = user_question.question
-    llama_response = simulated_model_response(question)
-    function_and_parameters = extract_function_and_parameters(llama_response)
-    
-    if function_and_parameters:
-        function_name = function_and_parameters.get("function_name")
-        parameters = function_and_parameters.get("arguments")
-        city = parameters.get("city")
-
-        if function_name == "get_weather_data" and city:
-            weather_handler = WeatherQueryHandler()
-            weather_data = weather_handler.fetch_weather_data(city=city)
-
-            if "error" not in weather_data:
-                return JSONResponse(content={
-                    "response": f"The weather in {city} is {weather_data['weather'][0]['description']}. "
-                                f"The temperature is {weather_data['main']['temp']}°C, "
-                                f"with a humidity of {weather_data['main']['humidity']}%."
-                })
-            else:
-                return JSONResponse(content={"response": weather_data["error"]})
-
-    return JSONResponse(content={"response": "Could not extract the function name or parameters."})
+        return None