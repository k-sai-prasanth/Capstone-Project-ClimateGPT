--- conflicted
+++ resolved
@@ -1,17 +1,21 @@
-<<<<<<< HEAD
-=======
-import os
-import sys
->>>>>>> bc5611e9
 from typing import Dict, Any, Optional, List, Union
 import pandas as pd
 from custom_tools import SingleMessageCustomTool
+from llama_stack_client.types.tool_param_definition_param import ToolParamDefinitionParam
 from llama_stack_client.types.tool_param_definition_param import ToolParamDefinitionParam
 
 # Load the emissions dataset globally or within the class as needed
 emissions_data = pd.read_csv('../Datasets/GreenHouseEmissions.csv')
 
 class EmissionDataTool(SingleMessageCustomTool):
+    """
+    Tool to get emission data for a given country, year, and emission type.
+    Retrieve emission values for a specified country, year, and emission type. 
+    The function will return a JSON object with the requested information. 
+    If multiple countries, emission types, or specific years are queried, the function will provide the corresponding outputs for each, delivering only the specific data requested.
+    If the requested emission type does not exist, it will return all emission types for the given country and year and suggest likely emission types.
+    If 'all' is passed for country, year, or emission_type, the function will include all available information for that parameter.
+    """
     """
     Tool to get emission data for a given country, year, and emission type.
     Retrieve emission values for a specified country, year, and emission type. 
@@ -32,9 +36,14 @@
             "country": ToolParamDefinitionParam(
                 param_type="union",
                 description="The name of the country or a list of countries, or 'all' to include all countries.",
+                param_type="union",
+                description="The name of the country or a list of countries, or 'all' to include all countries.",
                 required=True,
             ),
             "year": ToolParamDefinitionParam(
+                param_type="union",
+                description="The year or a list of years of the emission data, or 'all' to include all years.",
+                required=False,
                 param_type="union",
                 description="The year or a list of years of the emission data, or 'all' to include all years.",
                 required=False,
@@ -42,10 +51,54 @@
             "emission_type": ToolParamDefinitionParam(
                 param_type="union",
                 description="The emission type or a list of emission types, or 'all' to include all emission types. E.g., 'sfc_emissions', 'n2o_emissions', 'green_house_emissions', etc.",
+                param_type="union",
+                description="The emission type or a list of emission types, or 'all' to include all emission types. E.g., 'sfc_emissions', 'n2o_emissions', 'green_house_emissions', etc.",
                 required=False,
             ),
         }
 
+    async def run_impl(self, country: Union[str, List[str]], year: Optional[Union[int, List[int]]] = None, emission_type: Optional[Union[str, List[str]]] = None) -> Optional[Any]:
+        # Handle 'all' for country
+        if country == "all":
+            all_countries = emissions_data['Country or Area'].unique().tolist()
+            filtered_data = emissions_data
+        else:
+            # Ensure country is a list for consistent processing
+            if isinstance(country, str):
+                country = [country]
+            # Filter the dataset for the specified countries
+            filtered_data = emissions_data[emissions_data['Country or Area'].isin(country)]
+
+        # Handle 'all' for year
+        if year == "all":
+            all_years = emissions_data['Year'].unique().tolist()
+        else:
+            if year:
+                if isinstance(year, int):
+                    year = [year]
+                filtered_data = filtered_data[filtered_data['Year'].isin(year)]
+            else:
+                all_years = None
+
+        # Handle 'all' for emission type
+        if emission_type == "all":
+            all_emission_types = emissions_data.columns[3:].tolist()  # Assuming emission columns start after the third column
+        else:
+            if emission_type:
+                if isinstance(emission_type, str):
+                    emission_type = [emission_type]
+
+                missing_emission_types = [etype for etype in emission_type if etype not in emissions_data.columns]
+
+                if missing_emission_types:
+                    available_emission_types = ['sfc_emissions', 'n2o_emissions', 'methane_emissions', 'green_house_emissions']
+                    return {
+                        "message": f'Emission type(s) "{missing_emission_types}" do not exist. You might want to request any of the following: {", ".join(available_emission_types)}.',
+                        "data": filtered_data[['Country or Area', 'Year'] + available_emission_types].to_json(orient="records", date_format="iso")
+                    }
+
+                # Filter only the requested emission types and return
+                data = filtered_data[['Country or Area', 'Year'] + emission_type]
     async def run_impl(self, country: Union[str, List[str]], year: Optional[Union[int, List[int]]] = None, emission_type: Optional[Union[str, List[str]]] = None) -> Optional[Any]:
         # Handle 'all' for country
         if country == "all":
@@ -101,4 +154,17 @@
             }
         else:
             # Return the result as a JSON object for the filtered data
+            return data.to_json(orient="records", date_format="iso")
+                all_emission_types = None
+
+        # If 'all' is passed, include all data for that parameter
+        if country == "all" or year == "all" or emission_type == "all":
+            return {
+                "countries": all_countries if country == "all" else country,
+                "years": all_years if year == "all" else year,
+                "emission_types": all_emission_types if emission_type == "all" else emission_type,
+                "data": filtered_data.to_json(orient="records", date_format="iso")
+            }
+        else:
+            # Return the result as a JSON object for the filtered data
             return data.to_json(orient="records", date_format="iso")